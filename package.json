--- conflicted
+++ resolved
@@ -39,16 +39,9 @@
     "bcrypt": "^6.0.0",
     "cors": "^2.8.5",
     "express": "^4.18.2",
-<<<<<<< HEAD
-    "jsonwebtoken": "^9.0.2",
-    "pg": "^8.16.3",
-    "swagger-jsdoc": "^6.2.8",
-    "swagger-ui-express": "^5.0.1"
-=======
     "pg": "^8.16.3",
     "react": "^18.2.0",
     "react-dom": "^18.2.0"
->>>>>>> 315d4a2b
   },
   "devDependencies": {
     "@vitejs/plugin-react": "^4.0.0",
