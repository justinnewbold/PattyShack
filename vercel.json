--- conflicted
+++ resolved
@@ -1,12 +1,4 @@
 {
-<<<<<<< HEAD
-  "buildCommand": "npm run build --prefix frontend",
-  "outputDirectory": "frontend/dist",
-  "installCommand": "npm install --prefix frontend",
-  "framework": "vite",
-  "rewrites": [
-    {
-=======
   "buildCommand": "cd frontend && npm install && npm run build",
   "outputDirectory": "frontend/dist",
   "installCommand": "npm install",
@@ -17,7 +9,6 @@
       "destination": "/api"
     },
     {
->>>>>>> de5d82b9
       "source": "/(.*)",
       "destination": "/index.html"
     }
