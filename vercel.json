--- conflicted
+++ resolved
@@ -1,8 +1,4 @@
 {
-<<<<<<< HEAD
-  "buildCommand": "npm run build --prefix frontend",
-  "outputDirectory": "frontend/dist"
-=======
   "buildCommand": "cd frontend && npm install && npm run build",
   "outputDirectory": "frontend/dist",
   "installCommand": "npm install",
@@ -17,5 +13,4 @@
       "destination": "/index.html"
     }
   ]
->>>>>>> 3873056b
 }