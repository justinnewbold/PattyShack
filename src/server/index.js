/**
 * PattyShack Server
 * Restaurant Operations Platform API Server
 */
const express = require('express');
const cors = require('cors');
const path = require('path');
const swaggerUi = require('swagger-ui-express');
const swaggerSpec = require('../config/swagger');
const config = require('../config/app');
const { errorHandler, notFound } = require('../middleware/errorHandler');
const { initializePool, testConnection, closePool } = require('../database/pool');
const { runMigrations } = require('../database/migrate');
const { seedDatabase } = require('../database/seeds');
const { autoSeedDemoUsers } = require('../../scripts/autoSeedOnStartup');

const app = express();

// Middleware
app.use(cors(config.cors));
app.use(express.json());
app.use(express.urlencoded({ extended: true }));

<<<<<<< HEAD
// API Documentation
app.use(`${config.apiPrefix}/docs`, swaggerUi.serve, swaggerUi.setup(swaggerSpec, {
  customCss: '.swagger-ui .topbar { display: none }',
  customSiteTitle: 'PattyShack API Documentation'
}));

// Swagger JSON spec
app.get(`${config.apiPrefix}/docs.json`, (req, res) => {
  res.setHeader('Content-Type', 'application/json');
  res.send(swaggerSpec);
});

// API Routes
const authRouter = require('../routes/auth');
=======
// Serve built frontend
app.use(express.static(path.join(__dirname, '../../dist')));

// API routes
>>>>>>> 315d4a2b
const tasksRouter = require('../routes/tasks');
const temperaturesRouter = require('../routes/temperatures');
const inventoryRouter = require('../routes/inventory');
const invoicesRouter = require('../routes/invoices');
const schedulesRouter = require('../routes/schedules');
const analyticsRouter = require('../routes/analytics');
const locationsRouter = require('../routes/locations');

app.use(`${config.apiPrefix}/auth`, authRouter);
app.use(`${config.apiPrefix}/tasks`, tasksRouter);
app.use(`${config.apiPrefix}/temperatures`, temperaturesRouter);
app.use(`${config.apiPrefix}/inventory`, inventoryRouter);
app.use(`${config.apiPrefix}/invoices`, invoicesRouter);
app.use(`${config.apiPrefix}/schedules`, schedulesRouter);
app.use(`${config.apiPrefix}/analytics`, analyticsRouter);
app.use(`${config.apiPrefix}/locations`, locationsRouter);

// Health endpoint
app.get('/health', (req, res) => {
  res.json({
    status: 'healthy',
    timestamp: new Date(),
    uptime: process.uptime(),
    environment: config.env
  });
});

// API info
app.get('/api', (req, res) => {
  res.json({
    name: 'PattyShack API',
    version: '1.0.0',
    description: 'Restaurant Operations Platform',
    documentation: `${config.apiPrefix}/docs`,
    endpoints: {
      docs: `${config.apiPrefix}/docs`,
      docsJson: `${config.apiPrefix}/docs.json`,
      health: '/health'
    }
  });
});

// Fallback: serve frontend for non-API routes
app.get('*', (req, res, next) => {
  if (req.path.startsWith('/api') || req.path.startsWith('/health')) return next();
  res.sendFile(path.join(__dirname, '../../dist/index.html'));
});

// Errors
app.use(notFound);
app.use(errorHandler);

// DB + server startup
async function startServer() {
  const PORT = config.port;
  try {
    console.log('\n🚀 Starting PattyShack server...\n');
    initializePool();
    const ok = await testConnection();
    if (!ok && config.env === 'production') throw new Error('Database connection failed');
    console.log('\n📦 Running database migrations...');
    await runMigrations();
<<<<<<< HEAD

    // Auto-seed demo users if enabled (works in all environments)
    await autoSeedDemoUsers();

    // Seed demo data in development
=======
>>>>>>> 315d4a2b
    if (config.env === 'development' && process.env.SEED_DATABASE !== 'false') {
      console.log('\n🌱 Seeding demo data...');
      await seedDatabase();
    }
    app.listen(PORT, () => {
<<<<<<< HEAD
      console.log(`
╔═══════════════════════════════════════════════════════════╗
║                                                           ║
║              PattyShack API Server                        ║
║        Restaurant Operations Platform                     ║
║                                                           ║
╚═══════════════════════════════════════════════════════════╝

✅ Server running on port ${PORT}
📍 Environment: ${config.env}
🌐 API Base URL: http://localhost:${PORT}${config.apiPrefix}

📚 API Documentation: http://localhost:${PORT}${config.apiPrefix}/docs

Available endpoints:
  - GET  /health
  - POST ${config.apiPrefix}/auth/register
  - POST ${config.apiPrefix}/auth/login
  - GET  ${config.apiPrefix}/tasks
  - GET  ${config.apiPrefix}/temperatures
  - GET  ${config.apiPrefix}/inventory
  - GET  ${config.apiPrefix}/invoices
  - GET  ${config.apiPrefix}/schedules
  - GET  ${config.apiPrefix}/analytics
  - GET  ${config.apiPrefix}/locations
      `);
=======
      console.log(`✅ Server running on port ${PORT}`);
>>>>>>> 315d4a2b
    });
  } catch (err) {
    console.error('❌ Failed to start server:', err.message);
    process.exit(1);
  }
}

// graceful shutdown
process.on('SIGTERM', async () => {
  console.log('\n⚠️  SIGTERM received, shutting down gracefully...');
  await closePool();
  process.exit(0);
});
process.on('SIGINT', async () => {
  console.log('\n⚠️  SIGINT received, shutting down gracefully...');
  await closePool();
  process.exit(0);
});

startServer();
module.exports = app;<|MERGE_RESOLUTION|>--- conflicted
+++ resolved
@@ -21,27 +21,10 @@
 app.use(express.json());
 app.use(express.urlencoded({ extended: true }));
 
-<<<<<<< HEAD
-// API Documentation
-app.use(`${config.apiPrefix}/docs`, swaggerUi.serve, swaggerUi.setup(swaggerSpec, {
-  customCss: '.swagger-ui .topbar { display: none }',
-  customSiteTitle: 'PattyShack API Documentation'
-}));
-
-// Swagger JSON spec
-app.get(`${config.apiPrefix}/docs.json`, (req, res) => {
-  res.setHeader('Content-Type', 'application/json');
-  res.send(swaggerSpec);
-});
-
-// API Routes
-const authRouter = require('../routes/auth');
-=======
 // Serve built frontend
 app.use(express.static(path.join(__dirname, '../../dist')));
 
 // API routes
->>>>>>> 315d4a2b
 const tasksRouter = require('../routes/tasks');
 const temperaturesRouter = require('../routes/temperatures');
 const inventoryRouter = require('../routes/inventory');
@@ -104,49 +87,12 @@
     if (!ok && config.env === 'production') throw new Error('Database connection failed');
     console.log('\n📦 Running database migrations...');
     await runMigrations();
-<<<<<<< HEAD
-
-    // Auto-seed demo users if enabled (works in all environments)
-    await autoSeedDemoUsers();
-
-    // Seed demo data in development
-=======
->>>>>>> 315d4a2b
     if (config.env === 'development' && process.env.SEED_DATABASE !== 'false') {
       console.log('\n🌱 Seeding demo data...');
       await seedDatabase();
     }
     app.listen(PORT, () => {
-<<<<<<< HEAD
-      console.log(`
-╔═══════════════════════════════════════════════════════════╗
-║                                                           ║
-║              PattyShack API Server                        ║
-║        Restaurant Operations Platform                     ║
-║                                                           ║
-╚═══════════════════════════════════════════════════════════╝
-
-✅ Server running on port ${PORT}
-📍 Environment: ${config.env}
-🌐 API Base URL: http://localhost:${PORT}${config.apiPrefix}
-
-📚 API Documentation: http://localhost:${PORT}${config.apiPrefix}/docs
-
-Available endpoints:
-  - GET  /health
-  - POST ${config.apiPrefix}/auth/register
-  - POST ${config.apiPrefix}/auth/login
-  - GET  ${config.apiPrefix}/tasks
-  - GET  ${config.apiPrefix}/temperatures
-  - GET  ${config.apiPrefix}/inventory
-  - GET  ${config.apiPrefix}/invoices
-  - GET  ${config.apiPrefix}/schedules
-  - GET  ${config.apiPrefix}/analytics
-  - GET  ${config.apiPrefix}/locations
-      `);
-=======
       console.log(`✅ Server running on port ${PORT}`);
->>>>>>> 315d4a2b
     });
   } catch (err) {
     console.error('❌ Failed to start server:', err.message);
